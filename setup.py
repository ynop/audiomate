--- conflicted
+++ resolved
@@ -21,12 +21,9 @@
     'intervaltree == 3.0.2',
     'sox == 1.3.7',
     'PGet == 0.5.0',
-<<<<<<< HEAD
     'tqdm',
     'chardet'
-=======
     'numba == 0.49.1'
->>>>>>> 143c21d2
 ]
 
 # Packages required for dev/ci enrionment
